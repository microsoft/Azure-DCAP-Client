<<<<<<< HEAD
<?xml version="1.0" encoding="utf-8"?>
<Project DefaultTargets="Build" ToolsVersion="15.0" xmlns="http://schemas.microsoft.com/developer/msbuild/2003">
  <ItemGroup Label="ProjectConfigurations">
    <ProjectConfiguration Include="Debug|x64">
      <Configuration>Debug</Configuration>
      <Platform>x64</Platform>
    </ProjectConfiguration>
    <ProjectConfiguration Include="Release|x64">
      <Configuration>Release</Configuration>
      <Platform>x64</Platform>
    </ProjectConfiguration>
  </ItemGroup>
  <PropertyGroup Label="Globals">
    <Platform Condition="'$(Platform)' == ''">x64</Platform>
    <VCProjectVersion>15.0</VCProjectVersion>
    <ProjectGuid>{C356FCD3-13E4-40F1-9FDD-D2E68FA97885}</ProjectGuid>
    <Keyword>Win32Proj</Keyword>
    <WindowsTargetPlatformVersion>10.0.17763.0</WindowsTargetPlatformVersion>
  </PropertyGroup>
  <Import Project="$(VCTargetsPath)\Microsoft.Cpp.Default.props" />
  <PropertyGroup Label="Configuration">
    <ConfigurationType>Application</ConfigurationType>
    <PlatformToolset>v141</PlatformToolset>
    <CharacterSet>Unicode</CharacterSet>
  </PropertyGroup>
  <PropertyGroup Condition="'$(Configuration)|$(Platform)'=='Debug|x64'" Label="Configuration">
    <UseDebugLibraries>true</UseDebugLibraries>
  </PropertyGroup>
  <PropertyGroup Condition="'$(Configuration)|$(Platform)'=='Release|x64'" Label="Configuration">
    <UseDebugLibraries>false</UseDebugLibraries>
    <WholeProgramOptimization>true</WholeProgramOptimization>
  </PropertyGroup>
  <Import Project="$(VCTargetsPath)\Microsoft.Cpp.props" />
  <PropertyGroup Condition="'$(Configuration)|$(Platform)'=='Debug|x64'">
    <LinkIncremental>true</LinkIncremental>
  </PropertyGroup>
  <PropertyGroup Condition="'$(Configuration)|$(Platform)'=='Release|x64'">
    <LinkIncremental>false</LinkIncremental>
  </PropertyGroup>
  <ItemDefinitionGroup Condition="'$(Configuration)|$(Platform)'=='Debug|x64'">
    <ClCompile>
      <Optimization>Disabled</Optimization>
      <PreprocessorDefinitions>_DEBUG;_CONSOLE;%(PreprocessorDefinitions)</PreprocessorDefinitions>
      <ConformanceMode>true</ConformanceMode>
    </ClCompile>
  </ItemDefinitionGroup>
  <ItemDefinitionGroup Condition="'$(Configuration)|$(Platform)'=='Release|x64'">
    <ClCompile>
      <Optimization>MaxSpeed</Optimization>
      <FunctionLevelLinking>true</FunctionLevelLinking>
      <IntrinsicFunctions>true</IntrinsicFunctions>
      <PreprocessorDefinitions>NDEBUG;_CONSOLE;%(PreprocessorDefinitions)</PreprocessorDefinitions>
    </ClCompile>
    <Link>
      <EnableCOMDATFolding>true</EnableCOMDATFolding>
      <OptimizeReferences>true</OptimizeReferences>
    </Link>
  </ItemDefinitionGroup>
  <ItemDefinitionGroup>
    <ClCompile>
      <PrecompiledHeader>NotUsing</PrecompiledHeader>
      <WarningLevel>Level4</WarningLevel>
      <SDLCheck>true</SDLCheck>
      <PreprocessorDefinitions>%(PreprocessorDefinitions)</PreprocessorDefinitions>
      <ConformanceMode>true</ConformanceMode>
      <AdditionalIncludeDirectories>
=======
<?xml version="1.0" encoding="utf-8"?>
<Project DefaultTargets="Build" ToolsVersion="15.0" xmlns="http://schemas.microsoft.com/developer/msbuild/2003">
  <ItemGroup Label="ProjectConfigurations">
    <ProjectConfiguration Include="Debug|x64">
      <Configuration>Debug</Configuration>
      <Platform>x64</Platform>
    </ProjectConfiguration>
    <ProjectConfiguration Include="Release|x64">
      <Configuration>Release</Configuration>
      <Platform>x64</Platform>
    </ProjectConfiguration>
  </ItemGroup>
  <PropertyGroup Label="Globals">
    <Platform Condition="'$(Platform)' == ''">x64</Platform>
    <VCProjectVersion>15.0</VCProjectVersion>
    <ProjectGuid>{C356FCD3-13E4-40F1-9FDD-D2E68FA97885}</ProjectGuid>
    <Keyword>Win32Proj</Keyword>
    <WindowsTargetPlatformVersion>10.0.17134.0</WindowsTargetPlatformVersion>
  </PropertyGroup>
  <Import Project="$(VCTargetsPath)\Microsoft.Cpp.Default.props" />
  <PropertyGroup Label="Configuration">
    <ConfigurationType>Application</ConfigurationType>
    <PlatformToolset>v141</PlatformToolset>
    <CharacterSet>Unicode</CharacterSet>
  </PropertyGroup>
  <PropertyGroup Condition="'$(Configuration)|$(Platform)'=='Debug|x64'" Label="Configuration">
    <UseDebugLibraries>true</UseDebugLibraries>
  </PropertyGroup>
  <PropertyGroup Condition="'$(Configuration)|$(Platform)'=='Release|x64'" Label="Configuration">
    <UseDebugLibraries>false</UseDebugLibraries>
    <WholeProgramOptimization>true</WholeProgramOptimization>
  </PropertyGroup>
  <Import Project="$(VCTargetsPath)\Microsoft.Cpp.props" />
  <PropertyGroup Condition="'$(Configuration)|$(Platform)'=='Debug|x64'">
    <LinkIncremental>true</LinkIncremental>
  </PropertyGroup>
  <PropertyGroup Condition="'$(Configuration)|$(Platform)'=='Release|x64'">
    <LinkIncremental>false</LinkIncremental>
  </PropertyGroup>
  <ItemDefinitionGroup Condition="'$(Configuration)|$(Platform)'=='Debug|x64'">
    <ClCompile>
      <Optimization>Disabled</Optimization>
      <PreprocessorDefinitions>_DEBUG;_CONSOLE;%(PreprocessorDefinitions)</PreprocessorDefinitions>
      <ConformanceMode>true</ConformanceMode>
    </ClCompile>
  </ItemDefinitionGroup>
  <ItemDefinitionGroup Condition="'$(Configuration)|$(Platform)'=='Release|x64'">
    <ClCompile>
      <Optimization>MaxSpeed</Optimization>
      <FunctionLevelLinking>true</FunctionLevelLinking>
      <IntrinsicFunctions>true</IntrinsicFunctions>
      <PreprocessorDefinitions>NDEBUG;_CONSOLE;%(PreprocessorDefinitions)</PreprocessorDefinitions>
    </ClCompile>
    <Link>
      <EnableCOMDATFolding>true</EnableCOMDATFolding>
      <OptimizeReferences>true</OptimizeReferences>
    </Link>
  </ItemDefinitionGroup>
  <ItemDefinitionGroup>
    <ClCompile>
      <PrecompiledHeader>NotUsing</PrecompiledHeader>
      <WarningLevel>Level4</WarningLevel>
      <SDLCheck>true</SDLCheck>
      <PreprocessorDefinitions>%(PreprocessorDefinitions)</PreprocessorDefinitions>
      <ConformanceMode>true</ConformanceMode>
            <AdditionalIncludeDirectories>
>>>>>>> 3ab3d5e0
        $(MSBuildProjectDirectory)\..\;
        $(SolutionDir)\..\dll\ext\intel;
        $(SolutionDir)\..\UnitTest\ext\intel;
        $(MSBuildProjectDirectory)\..\..\;
        $(SolutionDir)\packages\Json11.1.0.1\build
<<<<<<< HEAD
      </AdditionalIncludeDirectories>
    </ClCompile>
    <Link>
      <SubSystem>Console</SubSystem>
      <GenerateDebugInformation>true</GenerateDebugInformation>
    </Link>
  </ItemDefinitionGroup>
  <ItemDefinitionGroup Condition="'$(Configuration)|$(Platform)'=='Debug|x64'">
    <ClCompile>
      <Optimization>Disabled</Optimization>
      <PreprocessorDefinitions>_DEBUG;_LIB;%(PreprocessorDefinitions)</PreprocessorDefinitions>
      <ConformanceMode>true</ConformanceMode>
    </ClCompile>
  </ItemDefinitionGroup>
  <ItemDefinitionGroup Condition="'$(Configuration)|$(Platform)'=='Release|x64'">
    <ClCompile>
      <Optimization>MaxSpeed</Optimization>
      <FunctionLevelLinking>true</FunctionLevelLinking>
      <IntrinsicFunctions>true</IntrinsicFunctions>
      <PreprocessorDefinitions>NDEBUG;_CONSOLE;%(PreprocessorDefinitions)</PreprocessorDefinitions>
    </ClCompile>
    <Link>
      <SubSystem>Console</SubSystem>
      <EnableCOMDATFolding>true</EnableCOMDATFolding>
      <OptimizeReferences>true</OptimizeReferences>
    </Link>
  </ItemDefinitionGroup>
  <ItemGroup>
    <ClInclude Include="$(SolutionDir)\..\..\dcap_provider.h" />
    <ClInclude Include="$(SolutionDir)\..\..\UnitTests\unit_test.h" />
  </ItemGroup>
  <ItemGroup>
    <ClCompile Include="$(SolutionDir)\..\..\UnitTests\test_quote_prov.cpp" />
    <ClCompile Include="$(SolutionDir)\..\..\UnitTests\main.cpp" />
  </ItemGroup>
  <ItemGroup>
    <None Include="packages.config" />
  </ItemGroup>
  <Target Name="GetPrerequisitesFromIntel" BeforeTargets="PrepareForBuild">
    <Exec Command="powershell ..\get-prereqs.ps1" />
  </Target>
  <Import Project="$(VCTargetsPath)\Microsoft.Cpp.targets" />
  <Import Project="$(SolutionDir)\Packages\Microsoft.Windows.ImplementationLibrary.1.0.190716.2\build\native\Microsoft.Windows.ImplementationLibrary.targets" Condition="Exists('$(SolutionDir)\Packages\Microsoft.Windows.ImplementationLibrary.1.0.190716.2\build\native\Microsoft.Windows.ImplementationLibrary.targets')" />
  <Target Name="EnsureNuGetPackageBuildImports" BeforeTargets="PrepareForBuild">
    <PropertyGroup>
      <ErrorText>This project references NuGet package(s) that are missing on this computer. Use NuGet Package Restore to download them.  For more information, see http://go.microsoft.com/fwlink/?LinkID=322105. The missing file is {0}.</ErrorText>
    </PropertyGroup>
    <Error Condition="!Exists('$(SolutionDir)\Packages\Microsoft.Windows.ImplementationLibrary.1.0.190716.2\build\native\Microsoft.Windows.ImplementationLibrary.targets')" Text="$([System.String]::Format('$(ErrorText)', '$(SolutionDir)\Packages\Microsoft.Windows.ImplementationLibrary.1.0.190716.2\build\native\Microsoft.Windows.ImplementationLibrary.targets'))" />
  </Target>
=======
      </AdditionalIncludeDirectories>
          </ClCompile>
    <Link>
      <SubSystem>Console</SubSystem>
      <GenerateDebugInformation>true</GenerateDebugInformation>
    </Link>
  </ItemDefinitionGroup>
  <ItemDefinitionGroup Condition="'$(Configuration)|$(Platform)'=='Debug|x64'">
    <ClCompile>
      <Optimization>Disabled</Optimization>
      <PreprocessorDefinitions>_DEBUG;_LIB;%(PreprocessorDefinitions)</PreprocessorDefinitions>
      <ConformanceMode>true</ConformanceMode>
    </ClCompile>
    <Link>
      <AdditionalDependencies>bcrypt.lib;%(AdditionalDependencies)</AdditionalDependencies>
    </Link>
  </ItemDefinitionGroup>
  <ItemDefinitionGroup Condition="'$(Configuration)|$(Platform)'=='Release|x64'">
    <ClCompile>
      <Optimization>MaxSpeed</Optimization>
      <FunctionLevelLinking>true</FunctionLevelLinking>
      <IntrinsicFunctions>true</IntrinsicFunctions>
      <PreprocessorDefinitions>NDEBUG;_CONSOLE;%(PreprocessorDefinitions)</PreprocessorDefinitions>
    </ClCompile>
    <Link>
      <SubSystem>Console</SubSystem>
      <EnableCOMDATFolding>true</EnableCOMDATFolding>
      <OptimizeReferences>true</OptimizeReferences>
      <AdditionalDependencies>bcrypt.lib;%(AdditionalDependencies)</AdditionalDependencies>
    </Link>
  </ItemDefinitionGroup>
  <ItemGroup>
    <ClInclude Include="$(SolutionDir)\..\..\dcap_provider.h" />
    <ClInclude Include="$(SolutionDir)\..\..\UnitTests\unit_test.h" />
  </ItemGroup>
  <ItemGroup>
    <ClCompile Include="$(SolutionDir)\..\..\UnitTests\test_quote_prov.cpp" />
    <ClCompile Include="$(SolutionDir)\..\..\UnitTests\test_local_cache.cpp" />
    <ClCompile Include="$(SolutionDir)\..\..\UnitTests\main.cpp" />
    <ClCompile Include="..\dll\local_cache.cpp" />
  </ItemGroup>
  <Target Name="GetPrerequisitesFromIntel" BeforeTargets="PrepareForBuild">
    <Exec Command="powershell ..\get-prereqs.ps1" />
  </Target>
  <Import Project="$(VCTargetsPath)\Microsoft.Cpp.targets" />
>>>>>>> 3ab3d5e0
</Project><|MERGE_RESOLUTION|>--- conflicted
+++ resolved
@@ -1,4 +1,3 @@
-<<<<<<< HEAD
 <?xml version="1.0" encoding="utf-8"?>
 <Project DefaultTargets="Build" ToolsVersion="15.0" xmlns="http://schemas.microsoft.com/developer/msbuild/2003">
   <ItemGroup Label="ProjectConfigurations">
@@ -65,80 +64,11 @@
       <PreprocessorDefinitions>%(PreprocessorDefinitions)</PreprocessorDefinitions>
       <ConformanceMode>true</ConformanceMode>
       <AdditionalIncludeDirectories>
-=======
-<?xml version="1.0" encoding="utf-8"?>
-<Project DefaultTargets="Build" ToolsVersion="15.0" xmlns="http://schemas.microsoft.com/developer/msbuild/2003">
-  <ItemGroup Label="ProjectConfigurations">
-    <ProjectConfiguration Include="Debug|x64">
-      <Configuration>Debug</Configuration>
-      <Platform>x64</Platform>
-    </ProjectConfiguration>
-    <ProjectConfiguration Include="Release|x64">
-      <Configuration>Release</Configuration>
-      <Platform>x64</Platform>
-    </ProjectConfiguration>
-  </ItemGroup>
-  <PropertyGroup Label="Globals">
-    <Platform Condition="'$(Platform)' == ''">x64</Platform>
-    <VCProjectVersion>15.0</VCProjectVersion>
-    <ProjectGuid>{C356FCD3-13E4-40F1-9FDD-D2E68FA97885}</ProjectGuid>
-    <Keyword>Win32Proj</Keyword>
-    <WindowsTargetPlatformVersion>10.0.17134.0</WindowsTargetPlatformVersion>
-  </PropertyGroup>
-  <Import Project="$(VCTargetsPath)\Microsoft.Cpp.Default.props" />
-  <PropertyGroup Label="Configuration">
-    <ConfigurationType>Application</ConfigurationType>
-    <PlatformToolset>v141</PlatformToolset>
-    <CharacterSet>Unicode</CharacterSet>
-  </PropertyGroup>
-  <PropertyGroup Condition="'$(Configuration)|$(Platform)'=='Debug|x64'" Label="Configuration">
-    <UseDebugLibraries>true</UseDebugLibraries>
-  </PropertyGroup>
-  <PropertyGroup Condition="'$(Configuration)|$(Platform)'=='Release|x64'" Label="Configuration">
-    <UseDebugLibraries>false</UseDebugLibraries>
-    <WholeProgramOptimization>true</WholeProgramOptimization>
-  </PropertyGroup>
-  <Import Project="$(VCTargetsPath)\Microsoft.Cpp.props" />
-  <PropertyGroup Condition="'$(Configuration)|$(Platform)'=='Debug|x64'">
-    <LinkIncremental>true</LinkIncremental>
-  </PropertyGroup>
-  <PropertyGroup Condition="'$(Configuration)|$(Platform)'=='Release|x64'">
-    <LinkIncremental>false</LinkIncremental>
-  </PropertyGroup>
-  <ItemDefinitionGroup Condition="'$(Configuration)|$(Platform)'=='Debug|x64'">
-    <ClCompile>
-      <Optimization>Disabled</Optimization>
-      <PreprocessorDefinitions>_DEBUG;_CONSOLE;%(PreprocessorDefinitions)</PreprocessorDefinitions>
-      <ConformanceMode>true</ConformanceMode>
-    </ClCompile>
-  </ItemDefinitionGroup>
-  <ItemDefinitionGroup Condition="'$(Configuration)|$(Platform)'=='Release|x64'">
-    <ClCompile>
-      <Optimization>MaxSpeed</Optimization>
-      <FunctionLevelLinking>true</FunctionLevelLinking>
-      <IntrinsicFunctions>true</IntrinsicFunctions>
-      <PreprocessorDefinitions>NDEBUG;_CONSOLE;%(PreprocessorDefinitions)</PreprocessorDefinitions>
-    </ClCompile>
-    <Link>
-      <EnableCOMDATFolding>true</EnableCOMDATFolding>
-      <OptimizeReferences>true</OptimizeReferences>
-    </Link>
-  </ItemDefinitionGroup>
-  <ItemDefinitionGroup>
-    <ClCompile>
-      <PrecompiledHeader>NotUsing</PrecompiledHeader>
-      <WarningLevel>Level4</WarningLevel>
-      <SDLCheck>true</SDLCheck>
-      <PreprocessorDefinitions>%(PreprocessorDefinitions)</PreprocessorDefinitions>
-      <ConformanceMode>true</ConformanceMode>
-            <AdditionalIncludeDirectories>
->>>>>>> 3ab3d5e0
         $(MSBuildProjectDirectory)\..\;
         $(SolutionDir)\..\dll\ext\intel;
         $(SolutionDir)\..\UnitTest\ext\intel;
         $(MSBuildProjectDirectory)\..\..\;
         $(SolutionDir)\packages\Json11.1.0.1\build
-<<<<<<< HEAD
       </AdditionalIncludeDirectories>
     </ClCompile>
     <Link>
@@ -172,6 +102,7 @@
   </ItemGroup>
   <ItemGroup>
     <ClCompile Include="$(SolutionDir)\..\..\UnitTests\test_quote_prov.cpp" />
+    <ClCompile Include="$(SolutionDir)\..\..\UnitTests\test_local_cache.cpp" />
     <ClCompile Include="$(SolutionDir)\..\..\UnitTests\main.cpp" />
   </ItemGroup>
   <ItemGroup>
@@ -188,51 +119,4 @@
     </PropertyGroup>
     <Error Condition="!Exists('$(SolutionDir)\Packages\Microsoft.Windows.ImplementationLibrary.1.0.190716.2\build\native\Microsoft.Windows.ImplementationLibrary.targets')" Text="$([System.String]::Format('$(ErrorText)', '$(SolutionDir)\Packages\Microsoft.Windows.ImplementationLibrary.1.0.190716.2\build\native\Microsoft.Windows.ImplementationLibrary.targets'))" />
   </Target>
-=======
-      </AdditionalIncludeDirectories>
-          </ClCompile>
-    <Link>
-      <SubSystem>Console</SubSystem>
-      <GenerateDebugInformation>true</GenerateDebugInformation>
-    </Link>
-  </ItemDefinitionGroup>
-  <ItemDefinitionGroup Condition="'$(Configuration)|$(Platform)'=='Debug|x64'">
-    <ClCompile>
-      <Optimization>Disabled</Optimization>
-      <PreprocessorDefinitions>_DEBUG;_LIB;%(PreprocessorDefinitions)</PreprocessorDefinitions>
-      <ConformanceMode>true</ConformanceMode>
-    </ClCompile>
-    <Link>
-      <AdditionalDependencies>bcrypt.lib;%(AdditionalDependencies)</AdditionalDependencies>
-    </Link>
-  </ItemDefinitionGroup>
-  <ItemDefinitionGroup Condition="'$(Configuration)|$(Platform)'=='Release|x64'">
-    <ClCompile>
-      <Optimization>MaxSpeed</Optimization>
-      <FunctionLevelLinking>true</FunctionLevelLinking>
-      <IntrinsicFunctions>true</IntrinsicFunctions>
-      <PreprocessorDefinitions>NDEBUG;_CONSOLE;%(PreprocessorDefinitions)</PreprocessorDefinitions>
-    </ClCompile>
-    <Link>
-      <SubSystem>Console</SubSystem>
-      <EnableCOMDATFolding>true</EnableCOMDATFolding>
-      <OptimizeReferences>true</OptimizeReferences>
-      <AdditionalDependencies>bcrypt.lib;%(AdditionalDependencies)</AdditionalDependencies>
-    </Link>
-  </ItemDefinitionGroup>
-  <ItemGroup>
-    <ClInclude Include="$(SolutionDir)\..\..\dcap_provider.h" />
-    <ClInclude Include="$(SolutionDir)\..\..\UnitTests\unit_test.h" />
-  </ItemGroup>
-  <ItemGroup>
-    <ClCompile Include="$(SolutionDir)\..\..\UnitTests\test_quote_prov.cpp" />
-    <ClCompile Include="$(SolutionDir)\..\..\UnitTests\test_local_cache.cpp" />
-    <ClCompile Include="$(SolutionDir)\..\..\UnitTests\main.cpp" />
-    <ClCompile Include="..\dll\local_cache.cpp" />
-  </ItemGroup>
-  <Target Name="GetPrerequisitesFromIntel" BeforeTargets="PrepareForBuild">
-    <Exec Command="powershell ..\get-prereqs.ps1" />
-  </Target>
-  <Import Project="$(VCTargetsPath)\Microsoft.Cpp.targets" />
->>>>>>> 3ab3d5e0
 </Project>
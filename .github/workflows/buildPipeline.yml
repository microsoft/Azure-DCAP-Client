# This is a basic workflow to help you get started with Actions

name: Build and test

# Controls when the workflow will run
on:
  # Triggers the workflow on pull request events but only for the "master" branch
  pull_request:
    branches: [ "master" ]
    

# A workflow run is made up of one or more jobs that can run sequentially or in parallel
jobs:

  # This job tests running on hardware with a custom path to libdcap_quoteprov.so
  ACCTest:          
<<<<<<< HEAD
    strategy:
      # Launch a VM and build once per each combination of linux image, VM size and buildType
      max-parallel: 1
      matrix:
        sizeName: [IceLake, CoffeeLake]
        imageName: ["Ubuntu20_04", "Ubuntu18_04"]
        buildType: [RelWithDebInfo, Debug]
        include:
          - imageUrn: "Canonical:0001-com-ubuntu-server-focal:20_04-lts-gen2:latest"
            imageName: Ubuntu20_04
          - imageUrn: "Canonical:UbuntuServer:18_04-lts-gen2:latest"
            imageName: Ubuntu18_04
          - sizeName: CoffeeLake
            size: Standard_DC4s_v2
            location: uksouth
          - sizeName: IceLake
            size: Standard_DC4s_v3
            location: westus
          
    # OS of the Github VM calling Azure CLI
    runs-on: ubuntu-latest
    
    # Job environment variables
    env:
      os: linux
      vmName: dcapACCTestBuildVM${{ github.run_number }}${{ matrix.sizeName }}${{ matrix.imageName }}${{ matrix.buildType }}
      rgName: dcap-github-actions-agents-rg
      location: ${{ matrix.location }}

      
    # Steps represent a sequence of tasks that will be executed as part of the job
    steps:
      # Checks-out your repository under $GITHUB_WORKSPACE, so your job can access it
      - uses: actions/checkout@v3
          
      - uses: azure/login@v1
        with:
          creds: ${{ secrets.AZURE_CREDENTIALS }}
      
      - name: Create VM
        uses: azure/CLI@v1
        with:
          inlineScript: |
            az vm create \
              --resource-group $rgName \
              --name $vmName \
              --image ${{ matrix.imageUrn }} \
              --size ${{ matrix.size }} \
              --location ${{ matrix.location }} \
              --admin-username ${{ secrets.BUILD_VM_USERNAME }} \
              --admin-password ${{ secrets.BUILD_VM_PASSWORD }} \
              --nic-delete-option delete \
              --os-disk-delete-option delete \
              --public-ip-sku Standard
      
      - name: Sleep to let the VM start
        run: sleep 60
      
      - name: Install software properties common
        uses: ./.github/actions/actionAzVmRunCommand
        with:
            commandName: "installSoftwarePropertiesCommon"
            script: "sudo apt-get install software-properties-common -y"
              
      - name: Add ppa repository
        uses: ./.github/actions/actionAzVmRunCommand
        with:
            commandName: "addPpaRepository"
            script: "sudo add-apt-repository ppa:team-xbmc/ppa -y"
              
      - name: Update apt-get
        uses: ./.github/actions/actionAzVmRunCommand
        with:
            commandName: "updateAptGet"
            script: "sudo apt-get update -y"
              
      - name: Install libSSL
        uses: ./.github/actions/actionAzVmRunCommand
        with:
            commandName: "installLibSSL"
            script: "sudo apt-get install libssl-dev -y"
              
      - name: Install openSSL
        uses: ./.github/actions/actionAzVmRunCommand
        with:
            commandName: "installOpenSSL"
            script: "sudo apt-get install libcurl4-openssl-dev -y"
              
      - name: Install PkgConfig
        uses: ./.github/actions/actionAzVmRunCommand
        with:
            commandName: "installPkgConfig"
            script: "sudo apt-get install pkg-config -y"
              
      - name: Install buildEssential
        uses: ./.github/actions/actionAzVmRunCommand
        with:
            commandName: "installBuildEssential"
            script: "sudo apt-get install build-essential -y"
              
      - name: Install nlohmann json
        uses: ./.github/actions/actionAzVmRunCommand
        with:
            commandName: "installNlohmannJson"
            script: "sudo apt-get install nlohmann-json3-dev -y"
              
      - name: Install sqlite3
        uses: ./.github/actions/actionAzVmRunCommand
        with:
            commandName: "installSqlite3"
            script: "sudo apt-get install sqlite3 -y"
              
      - name: Install sqlite3 dev
        uses: ./.github/actions/actionAzVmRunCommand
        with:
            commandName: "installSqlite3Dev"
            script: "sudo apt-get install libsqlite3-dev -y"
              
      - name: Install CMake
        uses: ./.github/actions/actionAzVmRunCommand
        with:
            commandName: "installCMake"
            script: "sudo apt-get install cmake -y"
              
      - name: Clone Azure DCAP 
        uses: ./.github/actions/actionAzVmRunCommand
        with:
            commandName: "cloneAzureDcap"
            script: "sudo git clone -b ${{ github.head_ref }} https://github.com/microsoft/Azure-DCAP-Client.git /AzureDCAP"
              
      - name: Update DCAP submodule
        uses: ./.github/actions/actionAzVmRunCommand
        with:
            commandName: "updateSubmodule"
            script: "cd /AzureDCAP && sudo git submodule update --init --recursive"
              
      - name: Configure Azure DCAP
        uses: ./.github/actions/actionAzVmRunCommand
        with:
            commandName: "configureAzureDcap"
            script: "cd /AzureDCAP/src/Linux && sudo ./configure"
              
      - name: Make Azure DCAP
        uses: ./.github/actions/actionAzVmRunCommand
        with:
            commandName: "makeAzureDcap"
            script: "cd /AzureDCAP/src/Linux && sudo make"
                            
      - name: Clone openenclave 
        uses: ./.github/actions/actionAzVmRunCommand
        with:
            commandName: "cloneOpenEnclave"
            script: "sudo git clone --recursive https://github.com/openenclave/openenclave.git /openenclave"
                            
      - name: Update openenclave submodule
        uses: ./.github/actions/actionAzVmRunCommand
        with:
            commandName: "updateOpenEnclaveSubmodule"
            script: "mkdir /openenclave/build && cd /openenclave/build && sudo git submodule update --recursive --init"
                            
      - name: Install Ansible
        uses: ./.github/actions/actionAzVmRunCommand
        with:
            commandName: "installAnsible"
            script: "cd /openenclave && sudo scripts/ansible/install-ansible.sh"
                            
      - name: Setup ACC 
        uses: ./.github/actions/actionAzVmRunCommand
        with:
            commandName: "setupACC"
            script: "cd /openenclave && sudo ansible-playbook scripts/ansible/oe-contributors-acc-setup.yml"
                            
      - name: CMake openenclave with ninja
        uses: ./.github/actions/actionAzVmRunCommand
        with:
            commandName: "cmakeOpenEnclave"
            script: "cd /openenclave/build && sudo cmake /openenclave -G Ninja -DCMAKE_BUILD_TYPE=${{ matrix.buildType }}"
                            
      - name: Make openenclave with ninja
        uses: ./.github/actions/actionAzVmRunCommand
        with:
            commandName: "makeOpenEnclave"
            script: "cd /openenclave/build && sudo ninja -v"
                            
      - name: Run openenclave tests
        uses: ./.github/actions/actionAzVmRunCommand
        with:
            commandName: "testOpenEnclave"
            script: "cd /openenclave/build && sudo LD_LIBRARY_PATH=/AzureDCAP/src/Linux ctest --output-on-failure"

      - name: If the build fails, keep the VM alive for 4 hours for debugging purposes
        if: failure()
        run: sleep 4h

      - name: Cleanup
        if: always()
        uses: azure/CLI@v1
        with:
          inlineScript: |
            az vm delete \
              -g $rgName \
              -n $vmName \
              --yes
            az resource delete \
              -g $rgName \
              -n ${{ env.vmName }}NSG \
              --resource-type "Microsoft.Network/networkSecurityGroups"
            az resource delete \
              -g $rgName \
              -n ${{ env.vmName }}PublicIP \
              --resource-type "Microsoft.Network/publicIPAddresses"
              
              
  # This job tests running on hardware with a custom path to libdcap_quoteprov.so
  # Mariner is based on Fedora and requires different commands from Ubuntu 
  ACCTestMariner:          
=======
>>>>>>> f424a7ce
    strategy:
      # Launch a VM and build once per each combination of linux image, VM size and buildType
      max-parallel: 1
      matrix:
<<<<<<< HEAD
        sizeName: [CoffeeLake]
        imageName: ["Mariner"]
        buildType: [RelWithDebInfo, Debug]
        include:
          - imageUrn: "MicrosoftCBLMariner:cbl-mariner:cbl-mariner-2-gen2:latest"
            imageName: Mariner
          - sizeName: CoffeeLake
            size: Standard_DC4s_v2
            location: uksouth
=======
        imageName: ["Ubuntu20_04", "Ubuntu18_04"]
        sizeName: [CoffeeLake]
        buildType: [RelWithDebInfo, Debug]
        include:
          - imageUrn: "Canonical:0001-com-ubuntu-server-focal:20_04-lts-gen2:latest"
            imageName: Ubuntu20_04
          - imageUrn: "Canonical:UbuntuServer:18_04-lts-gen2:latest"
            imageName: Ubuntu18_04
          - sizeName: CoffeeLake
            size: Standard_DC4s_v2
>>>>>>> f424a7ce
          
    # OS of the Github VM calling Azure CLI
    runs-on: ubuntu-latest
    
    # Job environment variables
    env:
      os: linux
      vmName: dcapACCTestBuildVM${{ github.run_number }}${{ matrix.imageName }}${{ matrix.buildType }}
      rgName: dcap-github-actions-agents-rg

      
    # Steps represent a sequence of tasks that will be executed as part of the job
    steps:
      # Checks-out your repository under $GITHUB_WORKSPACE, so your job can access it
      - uses: actions/checkout@v3
          
      - uses: azure/login@v1
        with:
          creds: ${{ secrets.AZURE_CREDENTIALS }}
      
      - name: Create VM
        uses: azure/CLI@v1
        with:
          inlineScript: |
            az vm create \
              --resource-group $rgName \
              --name $vmName \
              --image ${{ matrix.imageUrn }} \
              --size ${{ matrix.size }} \
<<<<<<< HEAD
              --location ${{ matrix.location }} \
=======
>>>>>>> f424a7ce
              --admin-username ${{ secrets.BUILD_VM_USERNAME }} \
              --admin-password ${{ secrets.BUILD_VM_PASSWORD }} \
              --nic-delete-option delete \
              --os-disk-delete-option delete \
              --public-ip-sku Standard
      
      - name: Sleep to let the VM start
        run: sleep 60
<<<<<<< HEAD
              
      - name: Update dnf
        uses: ./.github/actions/actionAzVmRunCommand
        with:
            commandName: "updateDNF"
            script: "sudo dnf check-update -y"
              
      #- name: Install buildEssential
      #  uses: ./.github/actions/actionAzVmRunCommand
      #  with:
      #      commandName: "installBuildEssential"
      #      script: sudo dnf group install \"C Development Tools and Libraries\" \"Development Tools\" -y
=======
      
      - name: Install software properties common
        uses: ./.github/actions/actionAzVmRunCommand
        with:
            commandName: "installSoftwarePropertiesCommon"
            script: "sudo apt install software-properties-common -y"
              
      - name: Add ppa repository
        uses: ./.github/actions/actionAzVmRunCommand
        with:
            commandName: "addPpaRepository"
            script: "sudo add-apt-repository ppa:team-xbmc/ppa -y"
              
      - name: Update apt-get
        uses: ./.github/actions/actionAzVmRunCommand
        with:
            commandName: "updateAptGet"
            script: "sudo apt-get update -y"
>>>>>>> f424a7ce
              
      - name: Install libSSL
        uses: ./.github/actions/actionAzVmRunCommand
        with:
            commandName: "installLibSSL"
<<<<<<< HEAD
            script: "sudo dnf install openssl-devel -y"
=======
            script: "sudo apt-get install libssl-dev -y"
>>>>>>> f424a7ce
              
      - name: Install openSSL
        uses: ./.github/actions/actionAzVmRunCommand
        with:
            commandName: "installOpenSSL"
<<<<<<< HEAD
            script: "sudo dnf install libcurl-devel -y"
=======
            script: "sudo apt install libcurl4-openssl-dev -y"
>>>>>>> f424a7ce
              
      - name: Install PkgConfig
        uses: ./.github/actions/actionAzVmRunCommand
        with:
            commandName: "installPkgConfig"
<<<<<<< HEAD
            script: "sudo dnf install pkg-config -y"
=======
            script: "sudo apt-get install pkg-config -y"
              
      - name: Install buildEssential
        uses: ./.github/actions/actionAzVmRunCommand
        with:
            commandName: "installBuildEssential"
            script: "sudo apt install build-essential -y"
>>>>>>> f424a7ce
              
      - name: Install nlohmann json
        uses: ./.github/actions/actionAzVmRunCommand
        with:
            commandName: "installNlohmannJson"
<<<<<<< HEAD
            script: "sudo dnf search json-devel && sudo dnf install json-devel -y"
=======
            script: "sudo apt-get install nlohmann-json3-dev -y"
>>>>>>> f424a7ce
              
      - name: Install sqlite3
        uses: ./.github/actions/actionAzVmRunCommand
        with:
            commandName: "installSqlite3"
<<<<<<< HEAD
            script: "sudo dnf install sqlite -y"
=======
            script: "sudo apt-get install sqlite3 -y"
>>>>>>> f424a7ce
              
      - name: Install sqlite3 dev
        uses: ./.github/actions/actionAzVmRunCommand
        with:
            commandName: "installSqlite3Dev"
<<<<<<< HEAD
            script: "sudo dnf install libsq3-devel -y"
=======
            script: "sudo apt-get install libsqlite3-dev -y"
>>>>>>> f424a7ce
              
      - name: Install CMake
        uses: ./.github/actions/actionAzVmRunCommand
        with:
            commandName: "installCMake"
<<<<<<< HEAD
            script: "sudo dnf install cmake -y"
=======
            script: "sudo apt-get install cmake -y"
>>>>>>> f424a7ce
              
      - name: Clone Azure DCAP 
        uses: ./.github/actions/actionAzVmRunCommand
        with:
            commandName: "cloneAzureDcap"
            script: "sudo git clone -b ${{ github.head_ref }} https://github.com/microsoft/Azure-DCAP-Client.git /AzureDCAP"
              
      - name: Update DCAP submodule
        uses: ./.github/actions/actionAzVmRunCommand
        with:
            commandName: "updateSubmodule"
            script: "cd /AzureDCAP && sudo git submodule update --init --recursive"
              
      - name: Configure Azure DCAP
        uses: ./.github/actions/actionAzVmRunCommand
        with:
            commandName: "configureAzureDcap"
            script: "cd /AzureDCAP/src/Linux && sudo ./configure"
              
      - name: Make Azure DCAP
        uses: ./.github/actions/actionAzVmRunCommand
        with:
            commandName: "makeAzureDcap"
            script: "cd /AzureDCAP/src/Linux && sudo make"
                            
      - name: Clone openenclave 
        uses: ./.github/actions/actionAzVmRunCommand
        with:
            commandName: "cloneOpenEnclave"
            script: "sudo git clone --recursive https://github.com/openenclave/openenclave.git /openenclave"
                            
      - name: Update openenclave submodule
        uses: ./.github/actions/actionAzVmRunCommand
        with:
            commandName: "updateOpenEnclaveSubmodule"
            script: "mkdir /openenclave/build && cd /openenclave/build && sudo git submodule update --recursive --init"
                            
      - name: Install Ansible
        uses: ./.github/actions/actionAzVmRunCommand
        with:
            commandName: "installAnsible"
            script: "cd /openenclave && sudo scripts/ansible/install-ansible.sh"
                            
      - name: Setup ACC 
        uses: ./.github/actions/actionAzVmRunCommand
        with:
            commandName: "setupACC"
            script: "cd /openenclave && sudo ansible-playbook scripts/ansible/oe-contributors-acc-setup.yml"
                            
      - name: CMake openenclave with ninja
        uses: ./.github/actions/actionAzVmRunCommand
        with:
            commandName: "cmakeOpenEnclave"
            script: "cd /openenclave/build && sudo cmake /openenclave -G Ninja -DCMAKE_BUILD_TYPE=${{ matrix.buildType }}"
                            
      - name: Make openenclave with ninja
        uses: ./.github/actions/actionAzVmRunCommand
        with:
            commandName: "makeOpenEnclave"
            script: "cd /openenclave/build && sudo ninja -v"
                            
      - name: Run openenclave tests
        uses: ./.github/actions/actionAzVmRunCommand
        with:
            commandName: "testOpenEnclave"
            script: "cd /openenclave/build && sudo LD_LIBRARY_PATH=/AzureDCAP/src/Linux ctest --output-on-failure"

      - name: If the build fails, keep the VM alive for 4 hours for debugging purposes
        if: failure()
        run: sleep 4h

      - name: Cleanup
        if: always()
        uses: azure/CLI@v1
        with:
          inlineScript: |
            az vm delete \
              -g $rgName \
              -n $vmName \
              --yes
            az resource delete \
              -g $rgName \
              -n ${{ env.vmName }}NSG \
              --resource-type "Microsoft.Network/networkSecurityGroups"
            az resource delete \
              -g $rgName \
              -n ${{ env.vmName }}PublicIP \
              --resource-type "Microsoft.Network/publicIPAddresses"


  # Test DCAP build process in Windows
  DCAPWindowsBuildTest:          
    strategy:
      # Launch a VM and build once per each buildType
      # Since we only have one persistent VM to perform the windows jobs, max-parallel should always be one. 
      max-parallel: 1
      matrix:
        buildType: [Release, Debug]
            
    # OS of the Github VM calling Azure CLI
    runs-on: ubuntu-latest
    
    # Job environment variables
    env:
      os: windows
      #Windows VM name must be within 15 characters
      vmName: winBuildPers
      rgName: dcap-github-actions-agents-rg

      
    # Steps represent a sequence of tasks that will be executed as part of the job
    steps:
      # Checks-out your repository under $GITHUB_WORKSPACE, so your job can access it
      - uses: actions/checkout@v3
      
      - uses: azure/login@v1
        with:
          creds: ${{ secrets.AZURE_CREDENTIALS }}
            
      - name: Start VM
        uses: azure/CLI@v1
        with:
          inlineScript: |
            az vm start \
              --resource-group $rgName \
              --name $vmName 
              
      - name: Sleep to let the VM start
        run: sleep 60
      
      - name: Clone the DCAP repo after cleaning up the previous execution
        uses: azure/CLI@v1
        with:
          inlineScript: |
            az vm run-command create \
              --resource-group $rgName \
              --vm-name $vmName \
              --name "cloneDcap" \
              --script "C:/dcapBuild/DCAPCloneMain.ps1 -repo https://github.com/microsoft/Azure-DCAP-Client.git -branch ${{ github.head_ref }}"
              
      - name: Get the build result
        id: cloneDcapResult
        shell: bash
        run: |
            echo '::set-output name=result::$(az vm run-command show --resource-group $rgName --vm-name $vmName --name "cloneDcap" --instance-view)'
    
      - name: Verify the build result
        shell: bash
        run: |
            echo -e ${{steps.cloneDcapResult.outputs.result}} 
            if [[ "${{steps.cloneDcapResult.outputs.result}}" == *"DCAP_Build_Step_Successfully_Completed"* ]]; then echo "Step successfully executed"; else exit 1; fi 
             
      - name: Build Azure DCAP
        uses: azure/CLI@v1
        with:
          inlineScript: |
            az vm run-command create \
              --resource-group $rgName \
              --vm-name $vmName \
              --name "buildDcap" \
              --script "C:/dcapBuild/DCAPBuildMain.ps1 -BuildType ${{ matrix.buildType }}"
              
      - name: Get the build result
        id: buildDcapResult
        shell: bash
        run: |
            echo '::set-output name=result::$(az vm run-command show --resource-group $rgName --vm-name $vmName --name "buildDcap" --instance-view)'
    
      - name: Verify the build result
        shell: bash
        run: |
            echo -e ${{steps.buildDcapResult.outputs.result}} 
            if [[ "${{steps.buildDcapResult.outputs.result}}" == *"DCAP_Build_Step_Successfully_Completed"* ]]; then echo "Step successfully executed"; else exit 1; fi 
      
      - name: Run Azure DCAP unit tests
        uses: azure/CLI@v1
        with:
          inlineScript: |
            az vm run-command create \
              --resource-group $rgName \
              --vm-name $vmName \
              --name "unitTestDcap" \
              --script "C:/dcapBuild/DCAPUnitTestsMain.ps1 -BuildType ${{ matrix.buildType }}"
              
      - name: Get the build result
        id: unitTestDcapResult
        shell: bash
        run: |
            echo '::set-output name=result::$(az vm run-command show --resource-group $rgName --vm-name $vmName --name "unitTestDcap" --instance-view)'
    
      - name: Verify the build result
        shell: bash
        run: |
            echo -e ${{steps.unitTestDcapResult.outputs.result}} 
            if [[ "${{steps.unitTestDcapResult.outputs.result}}" == *"DCAP_Build_Step_Successfully_Completed"* ]]; then echo "Step successfully executed"; else exit 1; fi 

      - name: Stop VM
        if: always()
        uses: azure/CLI@v1
        with:
          inlineScript: |
            az vm deallocate \
              --resource-group $rgName \
              --name $vmName


  # This job runs DCAP end to end tests 
  DCAPE2ETest:
<<<<<<< HEAD
            
    strategy:
      # Launch a VM and build once per each combination of linux image, VM size and buildType
      max-parallel: 1
      matrix:
        sizeName: [CoffeeLake]
        imageName: ["Ubuntu20_04", "Ubuntu18_04"]
        include:
          - imageUrn: "Canonical:0001-com-ubuntu-server-focal:20_04-lts-gen2:latest"
            imageName: Ubuntu20_04
          - imageUrn: "Canonical:UbuntuServer:18_04-lts-gen2:latest"
            imageName: Ubuntu18_04
          - sizeName: CoffeeLake
            size: Standard_DC4s_v2
            location: uksouth
=======
>>>>>>> f424a7ce
            
    # OS of the Github VM calling Azure CLI
    runs-on: ubuntu-latest
    
    # Job environment variables
    env:
      os: linux
<<<<<<< HEAD
      vmName: dcapE2ETestBuildVM${{ github.run_number }}${{ matrix.sizeName }}${{ matrix.imageName }}
=======
      vmName: dcapE2ETestBuildVM${{ github.run_number }}Ubuntu20_04
>>>>>>> f424a7ce
      rgName: dcap-github-actions-agents-rg

      
    # Steps represent a sequence of tasks that will be executed as part of the job
    steps:
      # Checks-out your repository under $GITHUB_WORKSPACE, so your job can access it
      - uses: actions/checkout@v3
          
      - uses: azure/login@v1
        with:
          creds: ${{ secrets.AZURE_CREDENTIALS }}
            
      - name: Create VM
        uses: azure/CLI@v1
        with:
          inlineScript: |
            az vm create \
              --resource-group $rgName \
              --name $vmName \
<<<<<<< HEAD
              --image ${{ matrix.imageUrn }} \
              --size ${{ matrix.size }} \
              --location ${{ matrix.location }} \
=======
              --image "Canonical:0001-com-ubuntu-server-focal:20_04-lts-gen2:latest" \
              --size Standard_DC4s_v2 \
>>>>>>> f424a7ce
              --admin-username ${{ secrets.BUILD_VM_USERNAME }} \
              --admin-password ${{ secrets.BUILD_VM_PASSWORD }} \
              --nic-delete-option delete \
              --os-disk-delete-option delete \
              --public-ip-sku Standard
              
      - name: Sleep to let the VM start
        run: sleep 60
              
      - name: Update apt-get
        uses: ./.github/actions/actionAzVmRunCommand
        with:
            commandName: "updateAptGet"
            script: "sudo apt-get update -y"
              
      - name: Install libSSL
        uses: ./.github/actions/actionAzVmRunCommand
        with:
            commandName: "installLibSSL"
            script: "sudo apt-get install libssl-dev -y"
              
      - name: Install openSSL
        uses: ./.github/actions/actionAzVmRunCommand
        with:
            commandName: "installOpenSSL"
            script: "sudo apt install libcurl4-openssl-dev -y"
              
      - name: Install PkgConfig
        uses: ./.github/actions/actionAzVmRunCommand
        with:
            commandName: "installPkgConfig"
            script: "sudo apt-get install pkg-config -y"
              
      - name: Install buildEssential
        uses: ./.github/actions/actionAzVmRunCommand
        with:
            commandName: "installBuildEssential"
            script: "sudo apt install build-essential -y"
              
      - name: Install nlohmann json
        uses: ./.github/actions/actionAzVmRunCommand
        with:
            commandName: "installNlohmannJson"
            script: "sudo apt-get install nlohmann-json3-dev -y"
              
      - name: Install sqlite3
        uses: ./.github/actions/actionAzVmRunCommand
        with:
            commandName: "installSqlite3"
            script: "sudo apt-get install sqlite3 -y"
              
      - name: Install sqlite3 dev
        uses: ./.github/actions/actionAzVmRunCommand
        with:
            commandName: "installSqlite3Dev"
            script: "sudo apt-get install libsqlite3-dev -y"
              
      - name: Install libgtest
        uses: ./.github/actions/actionAzVmRunCommand
        with:
            commandName: "installLibgtest"
            script: "sudo apt-get install libgtest-dev -y"
              
      - name: Install CMake
        uses: ./.github/actions/actionAzVmRunCommand
        with:
            commandName: "installCMake"
            script: "sudo apt-get install cmake -y"
              
      - name: Install Google test
        uses: ./.github/actions/actionAzVmRunCommand
        with:
            commandName: "installGoogleTest"
            script: "cd /usr/src/gtest && sudo cmake CMakeLists.txt && sudo make && cd lib && sudo cp *.a /usr/lib"
              
      - name: Clone Azure DCAP 
        uses: ./.github/actions/actionAzVmRunCommand
        with:
            commandName: "cloneAzureDcap"
            script: "git clone -b ${{ github.head_ref }} https://github.com/microsoft/Azure-DCAP-Client.git /AzureDCAP"
              
      - name: Update submodule
        uses: ./.github/actions/actionAzVmRunCommand
        with:
            commandName: "updateSubmodule"
            script: "cd /AzureDCAP && git submodule update --init --recursive"
              
      - name: Configure Azure DCAP
        uses: ./.github/actions/actionAzVmRunCommand
        with:
            commandName: "configureAzureDcap"
            script: "cd /AzureDCAP/src/Linux && ./configure"
              
      - name: Make Azure DCAP
        uses: ./.github/actions/actionAzVmRunCommand
        with:
            commandName: "makeAzureDcap"
            script: "cd /AzureDCAP/src/Linux && make"
              
      - name: Make Install Azure DCAP
        uses: ./.github/actions/actionAzVmRunCommand
        with:
            commandName: "makeInstallAzureDcap"
            script: "cd /AzureDCAP/src/Linux && sudo make install"
              
      - name: CMake DCAP tests
        uses: ./.github/actions/actionAzVmRunCommand
        with:
            commandName: "cmakeDcapTests"
            script: "cd /AzureDCAP/src/Linux && cmake CMakeLists.txt"
              
      - name: Make DCAP tests
        uses: ./.github/actions/actionAzVmRunCommand
        with:
            commandName: "makeDcapTests"
            script: "cd /AzureDCAP/src/Linux/ext/intel/ && sudo cp * /usr/include/ && cd ../.. && make"
              
      - name: Run DCAP tests
        uses: ./.github/actions/actionAzVmRunCommand
        with:
            commandName: "runDcapTests"
            script: "cd /AzureDCAP/src/Linux && sudo /sbin/ldconfig -v && ./dcap_provider_utests"

      - name: If the build fails, keep the VM alive for 4 hours for debugging purposes
        if: failure()
        run: sleep 4h

      - name: Cleanup
        if: always()
        uses: azure/CLI@v1
        with:
          inlineScript: |
            az vm delete \
              -g $rgName \
              -n $vmName \
              --yes
            az resource delete \
              -g $rgName \
              -n ${{ env.vmName }}NSG \
              --resource-type "Microsoft.Network/networkSecurityGroups"
            az resource delete \
              -g $rgName \
              -n ${{ env.vmName }}PublicIP \
              --resource-type "Microsoft.Network/publicIPAddresses"
              

      <|MERGE_RESOLUTION|>--- conflicted
+++ resolved
@@ -14,7 +14,6 @@
 
   # This job tests running on hardware with a custom path to libdcap_quoteprov.so
   ACCTest:          
-<<<<<<< HEAD
     strategy:
       # Launch a VM and build once per each combination of linux image, VM size and buildType
       max-parallel: 1
@@ -230,14 +229,11 @@
               
   # This job tests running on hardware with a custom path to libdcap_quoteprov.so
   # Mariner is based on Fedora and requires different commands from Ubuntu 
-  ACCTestMariner:          
-=======
->>>>>>> f424a7ce
+  ACCTestMariner:    
     strategy:
       # Launch a VM and build once per each combination of linux image, VM size and buildType
       max-parallel: 1
       matrix:
-<<<<<<< HEAD
         sizeName: [CoffeeLake]
         imageName: ["Mariner"]
         buildType: [RelWithDebInfo, Debug]
@@ -247,18 +243,6 @@
           - sizeName: CoffeeLake
             size: Standard_DC4s_v2
             location: uksouth
-=======
-        imageName: ["Ubuntu20_04", "Ubuntu18_04"]
-        sizeName: [CoffeeLake]
-        buildType: [RelWithDebInfo, Debug]
-        include:
-          - imageUrn: "Canonical:0001-com-ubuntu-server-focal:20_04-lts-gen2:latest"
-            imageName: Ubuntu20_04
-          - imageUrn: "Canonical:UbuntuServer:18_04-lts-gen2:latest"
-            imageName: Ubuntu18_04
-          - sizeName: CoffeeLake
-            size: Standard_DC4s_v2
->>>>>>> f424a7ce
           
     # OS of the Github VM calling Azure CLI
     runs-on: ubuntu-latest
@@ -288,10 +272,7 @@
               --name $vmName \
               --image ${{ matrix.imageUrn }} \
               --size ${{ matrix.size }} \
-<<<<<<< HEAD
               --location ${{ matrix.location }} \
-=======
->>>>>>> f424a7ce
               --admin-username ${{ secrets.BUILD_VM_USERNAME }} \
               --admin-password ${{ secrets.BUILD_VM_PASSWORD }} \
               --nic-delete-option delete \
@@ -300,7 +281,6 @@
       
       - name: Sleep to let the VM start
         run: sleep 60
-<<<<<<< HEAD
               
       - name: Update dnf
         uses: ./.github/actions/actionAzVmRunCommand
@@ -313,102 +293,48 @@
       #  with:
       #      commandName: "installBuildEssential"
       #      script: sudo dnf group install \"C Development Tools and Libraries\" \"Development Tools\" -y
-=======
-      
-      - name: Install software properties common
-        uses: ./.github/actions/actionAzVmRunCommand
-        with:
-            commandName: "installSoftwarePropertiesCommon"
-            script: "sudo apt install software-properties-common -y"
-              
-      - name: Add ppa repository
-        uses: ./.github/actions/actionAzVmRunCommand
-        with:
-            commandName: "addPpaRepository"
-            script: "sudo add-apt-repository ppa:team-xbmc/ppa -y"
-              
-      - name: Update apt-get
-        uses: ./.github/actions/actionAzVmRunCommand
-        with:
-            commandName: "updateAptGet"
-            script: "sudo apt-get update -y"
->>>>>>> f424a7ce
               
       - name: Install libSSL
         uses: ./.github/actions/actionAzVmRunCommand
         with:
             commandName: "installLibSSL"
-<<<<<<< HEAD
             script: "sudo dnf install openssl-devel -y"
-=======
-            script: "sudo apt-get install libssl-dev -y"
->>>>>>> f424a7ce
               
       - name: Install openSSL
         uses: ./.github/actions/actionAzVmRunCommand
         with:
             commandName: "installOpenSSL"
-<<<<<<< HEAD
             script: "sudo dnf install libcurl-devel -y"
-=======
-            script: "sudo apt install libcurl4-openssl-dev -y"
->>>>>>> f424a7ce
               
       - name: Install PkgConfig
         uses: ./.github/actions/actionAzVmRunCommand
         with:
             commandName: "installPkgConfig"
-<<<<<<< HEAD
             script: "sudo dnf install pkg-config -y"
-=======
-            script: "sudo apt-get install pkg-config -y"
-              
-      - name: Install buildEssential
-        uses: ./.github/actions/actionAzVmRunCommand
-        with:
-            commandName: "installBuildEssential"
-            script: "sudo apt install build-essential -y"
->>>>>>> f424a7ce
               
       - name: Install nlohmann json
         uses: ./.github/actions/actionAzVmRunCommand
         with:
             commandName: "installNlohmannJson"
-<<<<<<< HEAD
             script: "sudo dnf search json-devel && sudo dnf install json-devel -y"
-=======
-            script: "sudo apt-get install nlohmann-json3-dev -y"
->>>>>>> f424a7ce
               
       - name: Install sqlite3
         uses: ./.github/actions/actionAzVmRunCommand
         with:
             commandName: "installSqlite3"
-<<<<<<< HEAD
             script: "sudo dnf install sqlite -y"
-=======
-            script: "sudo apt-get install sqlite3 -y"
->>>>>>> f424a7ce
               
       - name: Install sqlite3 dev
         uses: ./.github/actions/actionAzVmRunCommand
         with:
             commandName: "installSqlite3Dev"
-<<<<<<< HEAD
             script: "sudo dnf install libsq3-devel -y"
-=======
-            script: "sudo apt-get install libsqlite3-dev -y"
->>>>>>> f424a7ce
               
       - name: Install CMake
         uses: ./.github/actions/actionAzVmRunCommand
         with:
             commandName: "installCMake"
-<<<<<<< HEAD
             script: "sudo dnf install cmake -y"
-=======
-            script: "sudo apt-get install cmake -y"
->>>>>>> f424a7ce
               
       - name: Clone Azure DCAP 
         uses: ./.github/actions/actionAzVmRunCommand
@@ -617,7 +543,6 @@
 
   # This job runs DCAP end to end tests 
   DCAPE2ETest:
-<<<<<<< HEAD
             
     strategy:
       # Launch a VM and build once per each combination of linux image, VM size and buildType
@@ -633,8 +558,6 @@
           - sizeName: CoffeeLake
             size: Standard_DC4s_v2
             location: uksouth
-=======
->>>>>>> f424a7ce
             
     # OS of the Github VM calling Azure CLI
     runs-on: ubuntu-latest
@@ -642,11 +565,7 @@
     # Job environment variables
     env:
       os: linux
-<<<<<<< HEAD
       vmName: dcapE2ETestBuildVM${{ github.run_number }}${{ matrix.sizeName }}${{ matrix.imageName }}
-=======
-      vmName: dcapE2ETestBuildVM${{ github.run_number }}Ubuntu20_04
->>>>>>> f424a7ce
       rgName: dcap-github-actions-agents-rg
 
       
@@ -666,14 +585,9 @@
             az vm create \
               --resource-group $rgName \
               --name $vmName \
-<<<<<<< HEAD
               --image ${{ matrix.imageUrn }} \
               --size ${{ matrix.size }} \
               --location ${{ matrix.location }} \
-=======
-              --image "Canonical:0001-com-ubuntu-server-focal:20_04-lts-gen2:latest" \
-              --size Standard_DC4s_v2 \
->>>>>>> f424a7ce
               --admin-username ${{ secrets.BUILD_VM_USERNAME }} \
               --admin-password ${{ secrets.BUILD_VM_PASSWORD }} \
               --nic-delete-option delete \

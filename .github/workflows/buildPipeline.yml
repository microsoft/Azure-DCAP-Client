# This is a basic workflow to help you get started with Actions

name: Build and test

# Controls when the workflow will run
on:
  # Triggers the workflow on push or pull request events but only for the "master" branch
  push:
    branches: [ "master" ]
  pull_request:
    branches: [ "master" ]

  # Allows you to run this workflow manually from the Actions tab
  workflow_dispatch:

# A workflow run is made up of one or more jobs that can run sequentially or in parallel
jobs:
  # This workflow contains a single job called "build"
  ACCTest:  
        
    # Launch a VM and build once per each combination of linux image and buildType
    strategy:
      matrix:
        image: ["Canonical:0001-com-ubuntu-server-focal:20_04-lts-gen2:latest", "Canonical:UbuntuServer:18_04-lts-gen2:latest"]
        buildType: [RelWithDebInfo, Debug]
        include:
          - image: "Canonical:0001-com-ubuntu-server-focal:20_04-lts-gen2:latest"
            imageVmName: Ubuntu20_04
          - image: "Canonical:UbuntuServer:18_04-lts-gen2:latest"
            imageVmName: Ubuntu18_04
            
    # OS of the Github VM calling Azure CLI
    runs-on: ubuntu-latest
    
    # Job environment variables
    env:
<<<<<<< HEAD
      vmName: ${{ join( '['dcapACCTestBuildVM', ${{ github.run_number }}, $imageVmName, $buildType]' , '') }}
=======
      vmName: ${{ join([dcapACCTestBuildVM, ${{ github.run_number }}, $imageVmName, $buildType], '') }}
>>>>>>> 1d54013d
      
    # Steps represent a sequence of tasks that will be executed as part of the job
    steps:
      # Checks-out your repository under $GITHUB_WORKSPACE, so your job can access it
      - uses: actions/checkout@v3

      # Runs a single command using the runners shell
      - name: Run a one-line script
        run: echo $vmName

      # Runs a set of commands using the runners shell
      # - name: Run a multi-line script
      #   run: |
      #     echo Add other actions to build,
      #     echo test, and deploy your project.
          
      - uses: azure/login@v1
        with:
          creds: ${{ secrets.AZURE_CREDENTIALS }}
          
      - name: Test login
        uses: azure/CLI@v1
        with:
          azcliversion: 2.30.0
          inlineScript: |
            az account show --query id
            
#      - name: Create VM
#        uses: azure/CLI@v1
#        with:
#          azcliversion: 2.30.0
#          inlineScript: |
#            az vm create \
#              --resource-group dcap-github-actions-agents-rg \
#              --name $vmName \
#              --image $image \
#              --size Standard_DC4s_v2 \
#              --admin-username secrets.BUILD_VM_USERNAME \
#              --admin-password secrets.BUILD_VM_PASSWORD \
#              --nic-delete-option delete \
#              --os-disk-delete-option delete \
#              --public-ip-sku Standard
            
  
      <|MERGE_RESOLUTION|>--- conflicted
+++ resolved
@@ -34,11 +34,8 @@
     
     # Job environment variables
     env:
-<<<<<<< HEAD
       vmName: ${{ join( '['dcapACCTestBuildVM', ${{ github.run_number }}, $imageVmName, $buildType]' , '') }}
-=======
-      vmName: ${{ join([dcapACCTestBuildVM, ${{ github.run_number }}, $imageVmName, $buildType], '') }}
->>>>>>> 1d54013d
+
       
     # Steps represent a sequence of tasks that will be executed as part of the job
     steps:

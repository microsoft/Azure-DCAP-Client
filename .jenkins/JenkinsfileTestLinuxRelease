--- conflicted
+++ resolved
@@ -102,20 +102,10 @@
 }
 
 parallel "ACC1804 SGX1-FLC Container RelWithDebInfo" : { ACCContainerTest('ACC-1804', '18.04') },
-<<<<<<< HEAD
-        "ACC1804 SGX1-FLC clang-10 Debug" :           { ACCTest('ACC-1804', '18.04', 'clang-10', 'Debug') },
-        "ACC1804 SGX1-FLC clang-10 RelWithDebInfo" :  { ACCTest('ACC-1804', '18.04', 'clang-10', 'RelWithDebInfo') },
-        "ACC2004 SGX1-FLC Container RelWithDebInfo" : { ACCContainerTest('ACC-2004', '20.04') },
-        "ACC2004 SGX1-FLC clang-10 Debug" :           { ACCTest('ACC-2004', '20.04', 'clang-10', 'Debug') },
-        "ACC2004 SGX1-FLC clang-10 RelWithDebInfo" :  { ACCTest('ACC-2004', '20.04', 'clang-10', 'RelWithDebInfo') },
-        "ACC1804 OpenEnclave Release Test" :          { ACCTestOeRelease('ACC-1804','18.04') },
-        "ACC2004 OpenEnclave Release Test" :          { ACCTestOeRelease('ACC-2004','20.04') }
-=======
          "ACC1804 SGX1-FLC clang-10 Debug" :           { ACCTest('ACC-1804', '18.04', 'clang-10', 'Debug') },
          "ACC1804 SGX1-FLC clang-10 RelWithDebInfo" :  { ACCTest('ACC-1804', '18.04', 'clang-10', 'RelWithDebInfo') },
          "ACC2004 SGX1-FLC Container RelWithDebInfo" : { ACCContainerTest('ACC-2004', '20.04') },
          "ACC2004 SGX1-FLC clang-10 Debug" :           { ACCTest('ACC-2004', '20.04', 'clang-10', 'Debug') },
          "ACC2004 SGX1-FLC clang-10 RelWithDebInfo" :  { ACCTest('ACC-2004', '20.04', 'clang-10', 'RelWithDebInfo') },
          "ACC1804 OpenEnclave Release Test" :          { ACCTestOeRelease('ACC-1804','18.04') },
-         "ACC2004 OpenEnclave Release Test" :          { ACCTestOeRelease('ACC-2004','20.04') }
->>>>>>> 05eebe43
+         "ACC2004 OpenEnclave Release Test" :          { ACCTestOeRelease('ACC-2004','20.04') }